--- conflicted
+++ resolved
@@ -176,23 +176,13 @@
     # For an analysis of "install_requires" vs pip's requirements files see:
     # https://packaging.python.org/en/latest/requirements.html
     install_requires=[
-<<<<<<< HEAD
-        'websocket-client~=0.58.0',
-        'base58~=2.0.1',
-        'certifi>=2020.11.8',
-        'idna>=2.8',
-        'requests~=2.25.1',
-        'xxhash>=1.3.0',
-        'scalecodec~=1.0.0a',
-=======
         'websocket-client>=0.57.0,<1',
         'base58>=1.0.3,<3',
         'certifi>=2019.3.9',
         'idna>=2.1.0,<4',
         'requests>=2.21.0,<3',
         'xxhash>=1.3.0,<3',
-        'scalecodec~=0.11.21',
->>>>>>> f30a7615
+        'scalecodec~=1.0.0a',
         'py-sr25519-bindings~=0.1.2',
         'py-ed25519-bindings~=0.1.2',
         'py-bip39-bindings~=0.1.6'
